// Package redispb marshals and unmarshals Open Match Backend protobuf messages
// ('MatchObject') for redis state storage.
//  More details about the protobuf messages used in Open Match can be found in
//  the api/protobuf-spec/om_messages.proto file.
/*
Copyright 2018 Google LLC

Licensed under the Apache License, Version 2.0 (the "License");
you may not use this file except in compliance with the License.
You may obtain a copy of the License at

    https://www.apache.org/licenses/LICENSE-2.0

Unless required by applicable law or agreed to in writing, software
distributed under the License is distributed on an "AS IS" BASIS,
WITHOUT WARRANTIES OR CONDITIONS OF ANY KIND, either express or implied.
See the License for the specific language governing permissions and
limitations under the License.

All of this can probably be done more succinctly with some more interface and
reflection, this is a hack but works for now.
*/
package redispb

import (
	"context"
	"errors"
	"fmt"
	"time"

	om_messages "github.com/GoogleCloudPlatform/open-match/internal/pb"
	"github.com/gogo/protobuf/jsonpb"
	"github.com/gomodule/redigo/redis"
	log "github.com/sirupsen/logrus"
)

// Logrus structured logging setup
var (
	moLogFields = log.Fields{
		"app":       "openmatch",
		"component": "statestorage",
		"caller":    "internal/statestorage/redis/redispb/matchobject.go",
	}
	moLog = log.WithFields(moLogFields)
)

// UnmarshalFromRedis unmarshals a MatchObject from a redis hash.
// This can probably be made generic to work with other pb messages in the future.
// In every case where we don't get an update, we return an error.
func UnmarshalFromRedis(ctx context.Context, pool *redis.Pool, pb *om_messages.MatchObject) error {

	// Get the Redis connection.
	redisConn, err := pool.GetContext(context.Background())
	defer redisConn.Close()
	if err != nil {
		moLog.WithFields(log.Fields{
			"error":     err.Error(),
			"component": "statestorage",
		}).Error("failed to connect to redis")
		return err
	}

	// Prepare redis command.
	cmd := "HGETALL"
	key := pb.Id
	resultLog := moLog.WithFields(log.Fields{
		"component": "statestorage",
		"cmd":       cmd,
		"key":       key,
	})
	pbMap, err := redis.StringMap(redisConn.Do(cmd, key))
	if len(pbMap) == 0 {
		return errors.New("matchobject key does not exist")
	}

	// Put values from redis into the MatchObject message
	pb.Error = pbMap["error"]
	pb.Properties = pbMap["properties"]

	// TODO: Room for improvement here.
	if j := pbMap["pools"]; j != "" {
		poolsJSON := fmt.Sprintf("{\"pools\": %v}", j)
		err = jsonpb.UnmarshalString(poolsJSON, pb)
		if err != nil {
			resultLog.Error("failure on pool")
			resultLog.Error(j)
			resultLog.Error(err)
		}
	}

	if j := pbMap["rosters"]; j != "" {
		rostersJSON := fmt.Sprintf("{\"rosters\": %v}", j)
		err = jsonpb.UnmarshalString(rostersJSON, pb)
		if err != nil {
			resultLog.Error("failure on roster")
			resultLog.Error(j)
			resultLog.Error(err)
		}
	}
<<<<<<< HEAD
	moLog.Debug("Final pb:")
	moLog.Debug(pb)
=======

	rpLog.Debug("Final pb:")
	rpLog.Debug(pb)
>>>>>>> 48fa4ba9
	return err
}

// Watcher makes a channel and returns it immediately.  It also launches an
// asynchronous goroutine that watches a redis key and returns updates to
// that key on the channel.
//
// The pattern for this function is from 'Go Concurrency Patterns', it is a function
// that wraps a closure goroutine, and returns a channel.
// reference: https://talks.golang.org/2012/concurrency.slide#25
func Watcher(ctx context.Context, pool *redis.Pool, pb om_messages.MatchObject) <-chan om_messages.MatchObject {

	watchChan := make(chan om_messages.MatchObject)
	results := om_messages.MatchObject{Id: pb.Id}

	go func() {
		// var declaration
		var err = errors.New("haven't queried Redis yet")

		// Loop, querying redis until this key has a value
		for err != nil {
			select {
			case <-ctx.Done():
				// Cleanup
				close(watchChan)
				return
			default:
				//results, err = Retrieve(ctx, pool, key)
				results = om_messages.MatchObject{Id: pb.Id}
				err = UnmarshalFromRedis(ctx, pool, &results)
				if err != nil {
					moLog.Debug("No new results")
					time.Sleep(2 * time.Second) // TODO: exp bo + jitter
				}
			}
		}
		// Return value retreived from Redis asynchonously and tell calling function we're done
		moLog.Debug("state storage watched record update detected")
		watchChan <- results
	}()

	return watchChan
}<|MERGE_RESOLUTION|>--- conflicted
+++ resolved
@@ -97,14 +97,8 @@
 			resultLog.Error(err)
 		}
 	}
-<<<<<<< HEAD
 	moLog.Debug("Final pb:")
 	moLog.Debug(pb)
-=======
-
-	rpLog.Debug("Final pb:")
-	rpLog.Debug(pb)
->>>>>>> 48fa4ba9
 	return err
 }
 
