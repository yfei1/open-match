// Copyright 2019 Google LLC
//
// Licensed under the Apache License, Version 2.0 (the "License");
// you may not use this file except in compliance with the License.
// You may obtain a copy of the License at
//
//     http://www.apache.org/licenses/LICENSE-2.0
//
// Unless required by applicable law or agreed to in writing, software
// distributed under the License is distributed on an "AS IS" BASIS,
// WITHOUT WARRANTIES OR CONDITIONS OF ANY KIND, either express or implied.
// See the License for the specific language governing permissions and
// limitations under the License.

package statestore

import (
	"context"
	"fmt"
	"io/ioutil"
	"math/rand"
	"strings"
	"time"

	"github.com/cenkalti/backoff"
	"github.com/golang/protobuf/proto"
	"github.com/gomodule/redigo/redis"
	"github.com/sirupsen/logrus"
	"google.golang.org/grpc/codes"
	"google.golang.org/grpc/status"
	"open-match.dev/open-match/internal/config"
	"open-match.dev/open-match/internal/set"
	"open-match.dev/open-match/internal/telemetry"
	"open-match.dev/open-match/pkg/pb"
)

var (
	redisLogger = logrus.WithFields(logrus.Fields{
		"app":       "openmatch",
		"component": "statestore.redis",
	})
	mRedisConnLatencyMs  = telemetry.HistogramWithBounds("redis/connectlatency", "latency to get a redis connection", "ms", telemetry.HistogramBounds)
	mRedisConnPoolActive = telemetry.Gauge("redis/connectactivecount", "number of connections in the pool, includes idle plus connections in use")
	mRedisConnPoolIdle   = telemetry.Gauge("redis/connectidlecount", "number of idle connections in the pool")
)

type redisBackend struct {
	healthCheckPool *redis.Pool
	redisPool       *redis.Pool
	readPool        *redis.Pool
	cfg             config.View
}

// Close the connection to the database.
func (rb *redisBackend) Close() error {
	return rb.redisPool.Close()
}

// newRedis creates a statestore.Service backed by Redis database.
func newRedis(cfg config.View) Service {
	sentinelAddr := cfg.GetString("redis.hostname") + ":" + cfg.GetString("redis.sentinelPort")
	redisSentinelURL := redisURLFromAddr(sentinelAddr, cfg)
<<<<<<< HEAD

	sentinelPool := &redis.Pool{
		MaxIdle:      cfg.GetInt("redis.pool.maxIdle"),
		MaxActive:    cfg.GetInt("redis.pool.maxActive"),
		IdleTimeout:  cfg.GetDuration("redis.pool.idleTimeout"),
		Wait:         true,
		TestOnBorrow: testOnBorrow,
		DialContext: func(ctx context.Context) (redis.Conn, error) {
			if ctx.Err() != nil {
				return nil, ctx.Err()
			}

			redisLogger.WithField("sentinelAddr", sentinelAddr).Debug("Attempting to connect to Redis Sentinel")

			return redis.DialURL(redisSentinelURL, redis.DialConnectTimeout(cfg.GetDuration("redis.pool.idleTimeout")), redis.DialReadTimeout(cfg.GetDuration("redis.pool.idleTimeout")))
		},
	}

	healthCheckPool := &redis.Pool{
		MaxIdle:      3,
		MaxActive:    0,
		IdleTimeout:  10 * cfg.GetDuration("redis.pool.healthCheckTimeout"),
		Wait:         true,
		TestOnBorrow: testOnBorrow,
		DialContext: func(ctx context.Context) (redis.Conn, error) {
			if ctx.Err() != nil {
				return nil, ctx.Err()
			}
			return redis.DialURL(redisSentinelURL, redis.DialConnectTimeout(cfg.GetDuration("redis.pool.healthCheckTimeout")), redis.DialReadTimeout(cfg.GetDuration("redis.pool.healthCheckTimeout")))
		},
	}

	return &redisBackend{
		healthCheckPool: healthCheckPool,
		redisPool:       getConnPoolFromSentinel("master", cfg, sentinelPool),
		readPool:        getConnPoolFromSentinel("slaves", cfg, sentinelPool),
		cfg:             cfg,
	}
}

func redisURLFromAddr(addr string, cfg config.View) string {
	// As per https://www.iana.org/assignments/uri-schemes/prov/redis
	// redis://user:secret@localhost:6379/0?foo=bar&qux=baz

	// Add redis user and password to connection url if they exist
	redisURL := "redis://"

	passwordFile := cfg.GetString("redis.passwordPath")
	if len(passwordFile) > 0 {
		redisLogger.Debugf("loading Redis password from file %s", passwordFile)
		passwordData, err := ioutil.ReadFile(passwordFile)
		if err != nil {
			redisLogger.Fatalf("cannot read Redis password from file %s, desc: %s", passwordFile, err.Error())
		}
		redisURL += fmt.Sprintf("%s:%s@", cfg.GetString("redis.user"), string(passwordData))
	}

	return redisURL + addr
}

func testOnBorrow(c redis.Conn, t time.Time) error {
	// Assume the connection is valid if it was used in 30 sec.
	if time.Since(t) < 30*time.Second {
		return nil
	}
	_, err := c.Do("PING")
	return err
}

func getConnPoolFromSentinel(connType string, cfg config.View, sentinelPool *redis.Pool) *redis.Pool {
	var dialContextFunc func(ctx context.Context) (redis.Conn, error)
	switch connType {
	case "slaves":
		dialContextFunc = func(ctx context.Context) (redis.Conn, error) {
=======

	sentinelPool := &redis.Pool{
		MaxIdle:     cfg.GetInt("redis.pool.maxIdle"),
		MaxActive:   cfg.GetInt("redis.pool.maxActive"),
		IdleTimeout: cfg.GetDuration("redis.pool.idleTimeout"),
		Wait:        true,
		TestOnBorrow: func(c redis.Conn, _ time.Time) error {
			_, err := c.Do("PING")
			return err
		},
		DialContext: func(ctx context.Context) (redis.Conn, error) {
>>>>>>> dede0578
			if ctx.Err() != nil {
				return nil, ctx.Err()
			}

<<<<<<< HEAD
			sentinelConn, err := sentinelPool.GetContext(ctx)
			if err != nil {
				redisLogger.WithFields(logrus.Fields{
					"error": err.Error(),
				}).Error("failed to connect to redis sentinel")
				return nil, status.Errorf(codes.Unavailable, "%s", err.Error())
			}

			// https://redis.io/topics/sentinel - Asking Sentinel about the state of a master
			slavesBulks, err := redis.MultiBulk(sentinelConn.Do("SENTINEL", "slaves", cfg.GetString("redis.sentinelMaster")))
			if err != nil {
				redisLogger.WithFields(logrus.Fields{
					"error": err.Error(),
				}).Error("failed to get current master from redis sentinel")
				return nil, status.Errorf(codes.Unavailable, "%s", err.Error())
			}

			onlineSlaves := []string{}

			for _, slaveBulk := range slavesBulks {
				slaveInfo, err := redis.Strings(slaveBulk, nil)
				if err != nil {
					redisLogger.WithFields(logrus.Fields{
						"error": err.Error(),
					}).Error("failed to convert slaveInfo to string array")
					return nil, status.Errorf(codes.Unavailable, "%s", err.Error())
				}

				// Per https://redis.io/topics/sentinel,
				// - slaveInfo[1] is the value of the "name" field
				// - slaveInfo[9] is the value of the "flags" field
				if strings.Contains(slaveInfo[9], "down") || strings.Contains(slaveInfo[9], "disconnected") {
					redisLogger.Debugf("skipping slave %s since it is %s", slaveInfo[1], slaveInfo[9])
					continue
				}

				onlineSlaves = append(onlineSlaves, slaveInfo[1])
			}

			if len(onlineSlaves) == 0 {
				return nil, status.Error(codes.Unavailable, "no slaves is available for read")
			}

			rand.Seed(time.Now().Unix())

			slaveURL := redisURLFromAddr(onlineSlaves[rand.Intn(len(onlineSlaves))], cfg)
			idleTimeout := cfg.GetDuration("redis.pool.idleTimeout")

			return redis.DialURL(slaveURL, redis.DialConnectTimeout(idleTimeout), redis.DialReadTimeout(idleTimeout))
		}
	case "master":
		dialContextFunc = func(ctx context.Context) (redis.Conn, error) {
			if ctx.Err() != nil {
				return nil, ctx.Err()
			}

			sentinelConn, err := sentinelPool.GetContext(ctx)
			if err != nil {
				redisLogger.WithFields(logrus.Fields{
					"error": err.Error(),
				}).Error("failed to connect to redis sentinel")
				return nil, status.Errorf(codes.Unavailable, "%v", err)
			}

			masterInfo, err := redis.Strings(sentinelConn.Do("SENTINEL", "get-master-addr-by-name", cfg.GetString("redis.sentinelMaster")))
			if err != nil {
				redisLogger.WithFields(logrus.Fields{
					"error": err.Error(),
				}).Error("failed to get current master from redis sentinel")
				return nil, status.Errorf(codes.Unavailable, "%v", err)
			}

			masterURL := redisURLFromAddr(fmt.Sprintf("%s:%s", masterInfo[0], masterInfo[1]), cfg)
			idleTimeout := cfg.GetDuration("redis.pool.idleTimeout")

			return redis.DialURL(masterURL, redis.DialConnectTimeout(idleTimeout), redis.DialReadTimeout(idleTimeout))
		}
	}

	return &redis.Pool{
		MaxIdle:      cfg.GetInt("redis.pool.maxIdle"),
		MaxActive:    cfg.GetInt("redis.pool.maxActive"),
		IdleTimeout:  cfg.GetDuration("redis.pool.idleTimeout"),
		Wait:         true,
		TestOnBorrow: testOnBorrow,
		DialContext:  dialContextFunc,
=======
			redisLogger.WithField("sentinelAddr", sentinelAddr).Debug("Attempting to connect to Redis Sentinel")

			return redis.DialURL(redisSentinelURL, redis.DialConnectTimeout(cfg.GetDuration("redis.pool.idleTimeout")), redis.DialReadTimeout(cfg.GetDuration("redis.pool.idleTimeout")))
		},
	}

	healthCheckPool := &redis.Pool{
		MaxIdle:     3,
		MaxActive:   0,
		IdleTimeout: 10 * cfg.GetDuration("redis.pool.healthCheckTimeout"),
		Wait:        true,
		DialContext: func(ctx context.Context) (redis.Conn, error) {
			if ctx.Err() != nil {
				return nil, ctx.Err()
			}
			return redis.DialURL(redisSentinelURL, redis.DialConnectTimeout(cfg.GetDuration("redis.pool.healthCheckTimeout")), redis.DialReadTimeout(cfg.GetDuration("redis.pool.healthCheckTimeout")))
		},
	}

	return &redisBackend{
		healthCheckPool: healthCheckPool,
		redisPool:       getConnPoolFromSentinel("master", cfg, sentinelPool),
		readPool:        getConnPoolFromSentinel("slaves", cfg, sentinelPool),
		cfg:             cfg,
>>>>>>> dede0578
	}
}

func redisURLFromAddr(addr string, cfg config.View) string {
	// As per https://www.iana.org/assignments/uri-schemes/prov/redis
	// redis://user:secret@localhost:6379/0?foo=bar&qux=baz

	// Add redis user and password to connection url if they exist
	redisURL := "redis://"

	passwordFile := cfg.GetString("redis.passwordPath")
	if len(passwordFile) > 0 {
		redisLogger.Debugf("loading Redis password from file %s", passwordFile)
		passwordData, err := ioutil.ReadFile(passwordFile)
		if err != nil {
			redisLogger.Fatalf("cannot read Redis password from file %s, desc: %s", passwordFile, err.Error())
		}
		redisURL += fmt.Sprintf("%s:%s@", cfg.GetString("redis.user"), string(passwordData))
	}

	return redisURL + addr
}

func getConnPoolFromSentinel(connType string, cfg config.View, sentinelPool *redis.Pool) *redis.Pool {
	var dialContextFunc func(ctx context.Context) (redis.Conn, error)
	switch connType {
	case "slaves":
		dialContextFunc = func(ctx context.Context) (redis.Conn, error) {
			if ctx.Err() != nil {
				return nil, ctx.Err()
			}

			sentinelConn, err := sentinelPool.GetContext(ctx)
			if err != nil {
				redisLogger.WithFields(logrus.Fields{
					"error": err.Error(),
				}).Error("failed to connect to redis sentinel")
				return nil, status.Errorf(codes.Unavailable, "%s", err.Error())
			}

			slavesBulks, err := redis.MultiBulk(sentinelConn.Do("SENTINEL", "slaves", cfg.GetString("redis.sentinelMaster")))
			if err != nil {
				redisLogger.WithFields(logrus.Fields{
					"error": err.Error(),
				}).Error("failed to get current master from redis sentinel")
				return nil, status.Errorf(codes.Unavailable, "%s", err.Error())
			}

			onlineSlaves := []string{}

			for _, slaveBulk := range slavesBulks {
				slaveInfo, err := redis.Strings(slaveBulk, nil)
				if err != nil {
					redisLogger.WithFields(logrus.Fields{
						"error": err.Error(),
					}).Error("failed to convert slaveInfo to string array")
					return nil, status.Errorf(codes.Unavailable, "%s", err.Error())
				}

				redisLogger.Debug(strings.Join(slaveInfo, "\n"))

				if strings.Contains(slaveInfo[9], "down") || strings.Contains(slaveInfo[9], "disconnected") {
					redisLogger.Debugf("skipping slave %s since it is %s", slaveInfo[3], slaveInfo[9])
					continue
				}

				onlineSlaves = append(onlineSlaves, fmt.Sprintf("%s:%s", slaveInfo[3], slaveInfo[5]))
			}

			if len(onlineSlaves) == 0 {
				return nil, status.Error(codes.Unavailable, "no slaves is available for read")
			}

			rand.Seed(time.Now().Unix())

			return redis.DialURL(redisURLFromAddr(onlineSlaves[rand.Intn(len(onlineSlaves))], cfg), redis.DialConnectTimeout(cfg.GetDuration("redis.pool.idleTimeout")), redis.DialReadTimeout(cfg.GetDuration("redis.pool.idleTimeout")))
		}
	case "master":
		dialContextFunc = func(ctx context.Context) (redis.Conn, error) {
			if ctx.Err() != nil {
				return nil, ctx.Err()
			}

			sentinelConn, err := sentinelPool.GetContext(ctx)
			if err != nil {
				redisLogger.WithFields(logrus.Fields{
					"error": err.Error(),
				}).Error("failed to connect to redis sentinel")
				return nil, status.Errorf(codes.Unavailable, "%v", err)
			}

			masterInfo, err := redis.Strings(sentinelConn.Do("SENTINEL", "get-master-addr-by-name", cfg.GetString("redis.sentinelMaster")))
			if err != nil {
				redisLogger.WithFields(logrus.Fields{
					"error": err.Error(),
				}).Error("failed to get current master from redis sentinel")
				return nil, status.Errorf(codes.Unavailable, "%v", err)
			}

			return redis.DialURL(redisURLFromAddr(fmt.Sprintf("%s:%s", masterInfo[0], masterInfo[1]), cfg), redis.DialConnectTimeout(cfg.GetDuration("redis.pool.idleTimeout")), redis.DialReadTimeout(cfg.GetDuration("redis.pool.idleTimeout")))
		}
	}

	return &redis.Pool{
		MaxIdle:     cfg.GetInt("redis.pool.maxIdle"),
		MaxActive:   cfg.GetInt("redis.pool.maxActive"),
		IdleTimeout: cfg.GetDuration("redis.pool.idleTimeout"),
		Wait:        true,
		TestOnBorrow: func(c redis.Conn, _ time.Time) error {
			_, err := c.Do("PING")
			return err
		},
		DialContext: dialContextFunc,
	}
}

// HealthCheck indicates if the database is reachable.
func (rb *redisBackend) HealthCheck(ctx context.Context) error {
	redisConn, err := rb.healthCheckPool.GetContext(ctx)
	if err != nil {
		return status.Errorf(codes.Unavailable, "%v", err)
	}
	defer handleConnectionClose(&redisConn)

	poolStats := rb.redisPool.Stats()
	telemetry.SetGauge(ctx, mRedisConnPoolActive, int64(poolStats.ActiveCount))
	telemetry.SetGauge(ctx, mRedisConnPoolIdle, int64(poolStats.IdleCount))

	_, err = redisConn.Do("PING")
	// Encountered an issue getting a connection from the pool.
	if err != nil {
		return status.Errorf(codes.Unavailable, "%v", err)
	}

	return nil
}

func (rb *redisBackend) connectToSlave(ctx context.Context) (redis.Conn, error) {
	startTime := time.Now()
	redisConn, err := rb.readPool.GetContext(ctx)
	if err != nil {
		redisLogger.WithFields(logrus.Fields{
			"error": err.Error(),
		}).Error("failed to connect to redis")
		return nil, status.Errorf(codes.Unavailable, "%v", err)
	}
	telemetry.RecordNUnitMeasurement(ctx, mRedisConnLatencyMs, time.Since(startTime).Milliseconds())

	return redisConn, nil
}

func (rb *redisBackend) connectToMaster(ctx context.Context) (redis.Conn, error) {
	startTime := time.Now()
	redisConn, err := rb.redisPool.GetContext(ctx)
	if err != nil {
		redisLogger.WithFields(logrus.Fields{
			"error": err.Error(),
		}).Error("failed to connect to redis")
		return nil, status.Errorf(codes.Unavailable, "%v", err)
	}
	telemetry.RecordNUnitMeasurement(ctx, mRedisConnLatencyMs, time.Since(startTime).Milliseconds())

	return redisConn, nil
}

// CreateTicket creates a new Ticket in the state storage. If the id already exists, it will be overwritten.
func (rb *redisBackend) CreateTicket(ctx context.Context, ticket *pb.Ticket) error {
	redisConn, err := rb.connectToMaster(ctx)
	if err != nil {
		return err
	}
	defer handleConnectionClose(&redisConn)

	err = redisConn.Send("MULTI")
	if err != nil {
		redisLogger.WithFields(logrus.Fields{
			"cmd":   "MULTI",
			"error": err.Error(),
		}).Error("state storage operation failed")
		return status.Errorf(codes.Internal, "%v", err)
	}

	value, err := proto.Marshal(ticket)
	if err != nil {
		redisLogger.WithFields(logrus.Fields{
			"key":   ticket.GetId(),
			"error": err.Error(),
		}).Error("failed to marshal the ticket proto")
		return status.Errorf(codes.Internal, "%v", err)
	}

	err = redisConn.Send("SET", ticket.GetId(), value)
	if err != nil {
		redisLogger.WithFields(logrus.Fields{
			"cmd":   "SET",
			"key":   ticket.GetId(),
			"error": err.Error(),
		}).Error("failed to set the value for ticket")
		return status.Errorf(codes.Internal, "%v", err)
	}

	if rb.cfg.IsSet("redis.expiration") {
		redisTTL := rb.cfg.GetInt("redis.expiration")
		if redisTTL > 0 {
			err = redisConn.Send("EXPIRE", ticket.GetId(), redisTTL)
			if err != nil {
				redisLogger.WithFields(logrus.Fields{
					"cmd":   "EXPIRE",
					"key":   ticket.GetId(),
					"ttl":   redisTTL,
					"error": err.Error(),
				}).Error("failed to set ticket expiration in state storage")
				return status.Errorf(codes.Internal, "%v", err)
			}
		}
	}

	_, err = redisConn.Do("EXEC")
	if err != nil {
		redisLogger.WithFields(logrus.Fields{
			"cmd":   "EXEC",
			"key":   ticket.GetId(),
			"error": err.Error(),
		}).Error("failed to create ticket in state storage")
		return status.Errorf(codes.Internal, "%v", err)
	}

	return nil
}

// GetTicket gets the Ticket with the specified id from state storage. This method fails if the Ticket does not exist.
func (rb *redisBackend) GetTicket(ctx context.Context, id string) (*pb.Ticket, error) {
	redisConn, err := rb.connectToMaster(ctx)
	if err != nil {
		return nil, err
	}
	defer handleConnectionClose(&redisConn)

	value, err := redis.Bytes(redisConn.Do("GET", id))
	if err != nil {
		redisLogger.WithFields(logrus.Fields{
			"cmd":   "GET",
			"key":   id,
			"error": err.Error(),
		}).Error("failed to get the ticket from state storage")

		// Return NotFound if redigo did not find the ticket in storage.
		if err == redis.ErrNil {
			msg := fmt.Sprintf("Ticket id:%s not found", id)
			redisLogger.WithFields(logrus.Fields{
				"key": id,
				"cmd": "GET",
			}).Error(msg)
			return nil, status.Error(codes.NotFound, msg)
		}

		return nil, status.Errorf(codes.Internal, "%v", err)
	}

	if value == nil {
		msg := fmt.Sprintf("Ticket id:%s not found", id)
		redisLogger.WithFields(logrus.Fields{
			"key": id,
			"cmd": "GET",
		}).Error(msg)
		return nil, status.Error(codes.NotFound, msg)
	}

	ticket := &pb.Ticket{}
	err = proto.Unmarshal(value, ticket)
	if err != nil {
		redisLogger.WithFields(logrus.Fields{
			"key":   id,
			"error": err.Error(),
		}).Error("failed to unmarshal the ticket proto")
		return nil, status.Errorf(codes.Internal, "%v", err)
	}

	return ticket, nil
}

// DeleteTicket removes the Ticket with the specified id from state storage.
func (rb *redisBackend) DeleteTicket(ctx context.Context, id string) error {
	redisConn, err := rb.connectToMaster(ctx)
	if err != nil {
		return err
	}
	defer handleConnectionClose(&redisConn)

	_, err = redisConn.Do("DEL", id)
	if err != nil {
		redisLogger.WithFields(logrus.Fields{
			"cmd":   "DEL",
			"key":   id,
			"error": err.Error(),
		}).Error("failed to delete the ticket from state storage")
		return status.Errorf(codes.Internal, "%v", err)
	}

	return nil
}

// IndexTicket indexes the Ticket id for the configured index fields.
func (rb *redisBackend) IndexTicket(ctx context.Context, ticket *pb.Ticket) error {
	redisConn, err := rb.connectToMaster(ctx)
	if err != nil {
		return err
	}
	defer handleConnectionClose(&redisConn)

	indexedFields := extractIndexedFields(ticket)

	err = redisConn.Send("MULTI")
	if err != nil {
		redisLogger.WithFields(logrus.Fields{
			"cmd":   "MULTI",
			"error": err.Error(),
		}).Error("state storage operation failed")
		return status.Errorf(codes.Internal, "%v", err)
	}

	{
		command := make([]interface{}, 0, 1+len(indexedFields))
		command = append(command, indexCacheName(ticket.Id))
		for index := range indexedFields {
			command = append(command, index)
		}
		err = redisConn.Send("SADD", command...)
		if err != nil {
			redisLogger.WithFields(logrus.Fields{
				"cmd":     "SADD",
				"ticket":  ticket.GetId(),
				"error":   err.Error(),
				"indices": command[1:],
			}).Error("failed to set ticket's indices")
			return status.Errorf(codes.Internal, "%v", err)
		}
	}

	for k, v := range indexedFields {
		// Index the DoubleArg by value.
		err = redisConn.Send("ZADD", k, v, ticket.GetId())
		if err != nil {
			redisLogger.WithFields(logrus.Fields{
				"cmd":       "ZADD",
				"DoubleArg": k,
				"value":     v,
				"ticket":    ticket.GetId(),
				"error":     err.Error(),
			}).Error("failed to index ticket DoubleArg")
			return status.Errorf(codes.Internal, "%v", err)
		}
	}

	// Run pipelined Redis commands.
	_, err = redisConn.Do("EXEC")
	if err != nil {
		redisLogger.WithFields(logrus.Fields{
			"cmd":   "EXEC",
			"id":    ticket.GetId(),
			"error": err.Error(),
		}).Error("failed to index the ticket")
		return status.Errorf(codes.Internal, "%v", err)
	}

	return nil
}

// DeindexTicket removes the indexing for the specified Ticket. Only the indexes are removed but the Ticket continues to exist.
func (rb *redisBackend) DeindexTicket(ctx context.Context, id string) error {
	redisConn, err := rb.connectToMaster(ctx)
	if err != nil {
		return err
	}
	defer handleConnectionClose(&redisConn)

	indices, err := redis.Strings(redisConn.Do("SMEMBERS", indexCacheName(id)))
	if err != nil {
		redisLogger.WithFields(logrus.Fields{
			"SMEMBERS": "MULTI",
			"error":    err.Error(),
			"ticket":   id,
		}).Error("failed to retrieve ticket's indexed fields")
		return status.Errorf(codes.Internal, "%v", err)
	}

	if len(indices) == 0 {
		return nil
	}

	err = redisConn.Send("MULTI")
	if err != nil {
		redisLogger.WithFields(logrus.Fields{
			"cmd":   "MULTI",
			"error": err.Error(),
		}).Error("state storage operation failed")
		return status.Errorf(codes.Internal, "%v", err)
	}

	for _, index := range indices {
		err = redisConn.Send("ZREM", index, id)
		if err != nil {
			redisLogger.WithFields(logrus.Fields{
				"cmd":   "ZREM",
				"index": index,
				"id":    id,
				"error": err.Error(),
			}).Error("failed to deindex the ticket")
			return status.Errorf(codes.Internal, "%v", err)
		}
	}

	err = redisConn.Send("DEL", indexCacheName(id))
	if err != nil {
		redisLogger.WithFields(logrus.Fields{
			"cmd":   "DEL",
			"id":    id,
			"error": err.Error(),
		}).Error("failed to remove ticket's indexed fields")
		return status.Errorf(codes.Internal, "%v", err)
	}

	_, err = redisConn.Do("EXEC")
	if err != nil {
		redisLogger.WithFields(logrus.Fields{
			"cmd":   "EXEC",
			"id":    id,
			"error": err.Error(),
		}).Error("failed to deindex the ticket")
		return status.Errorf(codes.Internal, "%v", err)
	}

	return nil
}

// FilterTickets returns the Ticket ids and required DoubleArg key-value pairs for the Tickets meeting the specified filtering criteria.
// map[ticket.Id]map[DoubleArgName][DoubleArgValue]
// {
//  "testplayer1": {"ranking" : 56, "loyalty_level": 4},
//  "testplayer2": {"ranking" : 50, "loyalty_level": 3},
// }
func (rb *redisBackend) FilterTickets(ctx context.Context, pool *pb.Pool, pageSize int, callback func([]*pb.Ticket) error) error {
	var err error
	var redisConn redis.Conn
	var ticketBytes [][]byte
	var idsInFilter, idsInIgnoreLists []string

	redisConn, err = rb.connectToSlave(ctx)
	if err != nil {
		return err
	}
	defer handleConnectionClose(&redisConn)

	ttl := rb.cfg.GetDuration("storage.ignoreListTTL")
	curTime := time.Now()
	curTimeInt := curTime.UnixNano()
	startTimeInt := curTime.Add(-ttl).UnixNano()

	// Filter out tickets that are fetched but not assigned within ttl time (ms).
	idsInIgnoreLists, err = redis.Strings(redisConn.Do("ZRANGEBYSCORE", "proposed_ticket_ids", startTimeInt, curTimeInt))
	if err != nil {
		redisLogger.WithError(err).Error("failed to get proposed tickets")
		return status.Errorf(codes.Internal, err.Error())
	}

	// A set of playerIds that satisfies all filters
	idSet := make([]string, 0)

	// For each filter, do a range query to Redis on Filter.DoubleArg
	for i, filter := range extractIndexFilters(pool) {
		// Time Complexity O(logN + M), where N is the number of elements in the DoubleArg set
		// and M is the number of entries being returned.
		// TODO: discuss if we need a LIMIT for # of queries being returned
		idsInFilter, err = redis.Strings(redisConn.Do("ZRANGEBYSCORE", filter.name, filter.min, filter.max))
		if err != nil {
			redisLogger.WithFields(logrus.Fields{
				"Command": fmt.Sprintf("ZRANGEBYSCORE %s %f %f", filter.name, filter.min, filter.max),
			}).WithError(err).Error("Failed to lookup index.")
			return status.Errorf(codes.Internal, "%v", err)
		}

		if i == 0 {
			idSet = idsInFilter
		} else {
			idSet = set.Intersection(idSet, idsInFilter)
		}
	}

	idSet = set.Difference(idSet, idsInIgnoreLists)

	// TODO: finish reworking this after the proto changes.
	for _, page := range idsToPages(idSet, pageSize) {
		ticketBytes, err = redis.ByteSlices(redisConn.Do("MGET", page...))
		if err != nil {
			redisLogger.WithFields(logrus.Fields{
				"Command": fmt.Sprintf("MGET %v", page),
			}).WithError(err).Error("Failed to lookup tickets.")
			return status.Errorf(codes.Internal, "%v", err)
		}

		tickets := make([]*pb.Ticket, 0, len(page))
		for i, b := range ticketBytes {
			// Tickets may be deleted by the time we read it from redis.
			if b != nil {
				t := &pb.Ticket{}
				err = proto.Unmarshal(b, t)
				if err != nil {
					redisLogger.WithFields(logrus.Fields{
						"key": page[i],
					}).WithError(err).Error("Failed to unmarshal ticket from redis.")
					return status.Errorf(codes.Internal, "%v", err)
				}
				tickets = append(tickets, t)
			}
		}

		err = callback(tickets)
		if err != nil {
			return status.Errorf(codes.Internal, "%v", err)
		}
		select {
		case <-ctx.Done():
			return ctx.Err()
		default:
		}
	}

	return nil
}

// UpdateAssignments update the match assignments for the input ticket ids.
// This function guarantees if any of the input ids does not exists, the state of the storage service won't be altered.
// However, since Redis does not support transaction roll backs (see https://redis.io/topics/transactions), some of the
// assignment fields might be partially updated if this function encounters an error halfway through the execution.
func (rb *redisBackend) UpdateAssignments(ctx context.Context, ids []string, assignment *pb.Assignment) error {
	if assignment == nil {
		return status.Error(codes.InvalidArgument, "assignment is nil")
	}

	redisConn, err := rb.connectToMaster(ctx)
	if err != nil {
		return err
	}
	defer handleConnectionClose(&redisConn)

	err = redisConn.Send("MULTI")
	if err != nil {
		return err
	}

	// Sanity check to make sure all inputs ids are valid
	tickets := []*pb.Ticket{}
	for _, id := range ids {
		select {
		case <-ctx.Done():
			return ctx.Err()
		default:
			var ticket *pb.Ticket
			ticket, err = rb.GetTicket(ctx, id)
			if err != nil {
				redisLogger.WithError(err).Errorf("failed to get ticket %s from redis when updating assignments", id)
				return err
			}
			tickets = append(tickets, ticket)
		}
	}

	for _, ticket := range tickets {
		select {
		case <-ctx.Done():
			return ctx.Err()
		default:
			assignmentCopy, ok := proto.Clone(assignment).(*pb.Assignment)
			if !ok {
				redisLogger.Error("failed to cast assignment object")
				return status.Error(codes.Internal, "failed to cast to the assignment object")
			}

			ticket.Assignment = assignmentCopy

			err = rb.CreateTicket(ctx, ticket)
			if err != nil {
				redisLogger.WithError(err).Errorf("failed to recreate ticket %#v with new assignment when updating assignments", ticket)
				return err
			}
		}
	}

	// Run pipelined Redis commands.
	_, err = redisConn.Do("EXEC")
	if err != nil {
		redisLogger.WithError(err).Error("failed to execute update assignments transaction")
		return err
	}

	return nil
}

// GetAssignments returns the assignment associated with the input ticket id
func (rb *redisBackend) GetAssignments(ctx context.Context, id string, callback func(*pb.Assignment) error) error {
	redisConn, err := rb.connectToMaster(ctx)
	if err != nil {
		return err
	}
	defer handleConnectionClose(&redisConn)

	backoffOperation := func() error {
		var ticket *pb.Ticket
		ticket, err = rb.GetTicket(ctx, id)
		if err != nil {
			redisLogger.WithError(err).Errorf("failed to get ticket %s when executing get assignments", id)
			return backoff.Permanent(err)
		}

		err = callback(ticket.GetAssignment())
		if err != nil {
			return backoff.Permanent(err)
		}

		return status.Error(codes.Unavailable, "listening on assignment updates, waiting for the next backoff")
	}

	err = backoff.Retry(backoffOperation, rb.newConstantBackoffStrategy())
	if err != nil {
		return err
	}
	return nil
}

// AddProposedTickets appends new proposed tickets to the proposed sorted set with current timestamp
func (rb *redisBackend) AddTicketsToIgnoreList(ctx context.Context, ids []string) error {
	redisConn, err := rb.connectToMaster(ctx)
	if err != nil {
		return err
	}
	defer handleConnectionClose(&redisConn)

	err = redisConn.Send("MULTI")
	if err != nil {
		redisLogger.WithError(err).Error("failed to pipeline commands for AddTicketsToIgnoreList")
		return status.Error(codes.Internal, err.Error())
	}

	currentTime := time.Now().UnixNano()
	for _, id := range ids {
		// Index the DoubleArg by value.
		err = redisConn.Send("ZADD", "proposed_ticket_ids", currentTime, id)
		if err != nil {
			redisLogger.WithError(err).Error("failed to append proposed tickets to redis")
			return status.Error(codes.Internal, err.Error())
		}
	}

	// Run pipelined Redis commands.
	_, err = redisConn.Do("EXEC")
	if err != nil {
		redisLogger.WithError(err).Error("failed to execute pipelined commands for AddTicketsToIgnoreList")
		return status.Error(codes.Internal, err.Error())
	}

	return nil
}

// DeleteTicketsFromIgnoreList deletes tickets from the proposed sorted set
func (rb *redisBackend) DeleteTicketsFromIgnoreList(ctx context.Context, ids []string) error {
	if len(ids) == 0 {
		return nil
	}

	redisConn, err := rb.connectToMaster(ctx)
	if err != nil {
		return err
	}
	defer handleConnectionClose(&redisConn)

	err = redisConn.Send("MULTI")
	if err != nil {
		redisLogger.WithError(err).Error("failed to pipeline commands for DeleteTicketsFromIgnoreList")
		return status.Error(codes.Internal, err.Error())
	}

	for _, id := range ids {
		err = redisConn.Send("ZREM", "proposed_ticket_ids", id)
		if err != nil {
			redisLogger.WithError(err).Error("failed to delete proposed tickets from ignore list")
			return status.Error(codes.Internal, err.Error())
		}
	}

	// Run pipelined Redis commands.
	_, err = redisConn.Do("EXEC")
	if err != nil {
		redisLogger.WithError(err).Error("failed to execute pipelined commands for DeleteTicketsFromIgnoreList")
		return status.Error(codes.Internal, err.Error())
	}

	return nil
}

func idsToPages(ids []string, pageSize int) [][]interface{} {
	result := make([][]interface{}, 0, len(ids)/pageSize+1)
	for i := 0; i < len(ids); i += pageSize {
		end := i + pageSize
		if end > len(ids) {
			end = len(ids)
		}
		page := make([]interface{}, end-i)
		for i, id := range ids[i:end] {
			page[i] = id
		}
		result = append(result, page)
	}
	return result
}

func handleConnectionClose(conn *redis.Conn) {
	err := (*conn).Close()
	if err != nil {
		redisLogger.WithFields(logrus.Fields{
			"error": err,
		}).Debug("failed to close redis client connection.")
	}
}

func (rb *redisBackend) newConstantBackoffStrategy() backoff.BackOff {
	backoffStrat := backoff.NewConstantBackOff(rb.cfg.GetDuration("backoff.initialInterval"))
	return backoff.BackOff(backoffStrat)
}

// TODO: add cache the backoff object
// nolint: unused
func (rb *redisBackend) newExponentialBackoffStrategy() backoff.BackOff {
	backoffStrat := backoff.NewExponentialBackOff()
	backoffStrat.InitialInterval = rb.cfg.GetDuration("backoff.initialInterval")
	backoffStrat.RandomizationFactor = rb.cfg.GetFloat64("backoff.randFactor")
	backoffStrat.Multiplier = rb.cfg.GetFloat64("backoff.multiplier")
	backoffStrat.MaxInterval = rb.cfg.GetDuration("backoff.maxInterval")
	backoffStrat.MaxElapsedTime = rb.cfg.GetDuration("backoff.maxElapsedTime")
	return backoff.BackOff(backoffStrat)
}<|MERGE_RESOLUTION|>--- conflicted
+++ resolved
@@ -58,14 +58,14 @@
 
 // newRedis creates a statestore.Service backed by Redis database.
 func newRedis(cfg config.View) Service {
-	sentinelAddr := cfg.GetString("redis.hostname") + ":" + cfg.GetString("redis.sentinelPort")
+	sentinelAddr := cfg.GetString("redis.serviceHostname") + ":" + cfg.GetString("redis.sentinelPort")
 	redisSentinelURL := redisURLFromAddr(sentinelAddr, cfg)
-<<<<<<< HEAD
-
+
+	idleTimeout := cfg.GetDuration("redis.pool.idleTimeout")
 	sentinelPool := &redis.Pool{
 		MaxIdle:      cfg.GetInt("redis.pool.maxIdle"),
 		MaxActive:    cfg.GetInt("redis.pool.maxActive"),
-		IdleTimeout:  cfg.GetDuration("redis.pool.idleTimeout"),
+		IdleTimeout:  idleTimeout,
 		Wait:         true,
 		TestOnBorrow: testOnBorrow,
 		DialContext: func(ctx context.Context) (redis.Conn, error) {
@@ -74,22 +74,22 @@
 			}
 
 			redisLogger.WithField("sentinelAddr", sentinelAddr).Debug("Attempting to connect to Redis Sentinel")
-
-			return redis.DialURL(redisSentinelURL, redis.DialConnectTimeout(cfg.GetDuration("redis.pool.idleTimeout")), redis.DialReadTimeout(cfg.GetDuration("redis.pool.idleTimeout")))
+			return redis.DialURL(redisSentinelURL, redis.DialConnectTimeout(idleTimeout), redis.DialReadTimeout(idleTimeout))
 		},
 	}
 
+	healthCheckTimeout := cfg.GetDuration("redis.pool.healthCheckTimeout")
 	healthCheckPool := &redis.Pool{
 		MaxIdle:      3,
 		MaxActive:    0,
-		IdleTimeout:  10 * cfg.GetDuration("redis.pool.healthCheckTimeout"),
+		IdleTimeout:  10 * healthCheckTimeout,
 		Wait:         true,
 		TestOnBorrow: testOnBorrow,
 		DialContext: func(ctx context.Context) (redis.Conn, error) {
 			if ctx.Err() != nil {
 				return nil, ctx.Err()
 			}
-			return redis.DialURL(redisSentinelURL, redis.DialConnectTimeout(cfg.GetDuration("redis.pool.healthCheckTimeout")), redis.DialReadTimeout(cfg.GetDuration("redis.pool.healthCheckTimeout")))
+			return redis.DialURL(redisSentinelURL, redis.DialConnectTimeout(healthCheckTimeout), redis.DialReadTimeout(healthCheckTimeout))
 		},
 	}
 
@@ -101,26 +101,6 @@
 	}
 }
 
-func redisURLFromAddr(addr string, cfg config.View) string {
-	// As per https://www.iana.org/assignments/uri-schemes/prov/redis
-	// redis://user:secret@localhost:6379/0?foo=bar&qux=baz
-
-	// Add redis user and password to connection url if they exist
-	redisURL := "redis://"
-
-	passwordFile := cfg.GetString("redis.passwordPath")
-	if len(passwordFile) > 0 {
-		redisLogger.Debugf("loading Redis password from file %s", passwordFile)
-		passwordData, err := ioutil.ReadFile(passwordFile)
-		if err != nil {
-			redisLogger.Fatalf("cannot read Redis password from file %s, desc: %s", passwordFile, err.Error())
-		}
-		redisURL += fmt.Sprintf("%s:%s@", cfg.GetString("redis.user"), string(passwordData))
-	}
-
-	return redisURL + addr
-}
-
 func testOnBorrow(c redis.Conn, t time.Time) error {
 	// Assume the connection is valid if it was used in 30 sec.
 	if time.Since(t) < 30*time.Second {
@@ -132,27 +112,18 @@
 
 func getConnPoolFromSentinel(connType string, cfg config.View, sentinelPool *redis.Pool) *redis.Pool {
 	var dialContextFunc func(ctx context.Context) (redis.Conn, error)
+
+	idleTimeout := cfg.GetDuration("redis.pool.idleTimeout")
+	maxIdle := cfg.GetInt("redis.pool.maxIdle")
+	maxActive := cfg.GetInt("redis.pool.maxActive")
+
 	switch connType {
 	case "slaves":
 		dialContextFunc = func(ctx context.Context) (redis.Conn, error) {
-=======
-
-	sentinelPool := &redis.Pool{
-		MaxIdle:     cfg.GetInt("redis.pool.maxIdle"),
-		MaxActive:   cfg.GetInt("redis.pool.maxActive"),
-		IdleTimeout: cfg.GetDuration("redis.pool.idleTimeout"),
-		Wait:        true,
-		TestOnBorrow: func(c redis.Conn, _ time.Time) error {
-			_, err := c.Do("PING")
-			return err
-		},
-		DialContext: func(ctx context.Context) (redis.Conn, error) {
->>>>>>> dede0578
 			if ctx.Err() != nil {
 				return nil, ctx.Err()
 			}
 
-<<<<<<< HEAD
 			sentinelConn, err := sentinelPool.GetContext(ctx)
 			if err != nil {
 				redisLogger.WithFields(logrus.Fields{
@@ -199,8 +170,6 @@
 			rand.Seed(time.Now().Unix())
 
 			slaveURL := redisURLFromAddr(onlineSlaves[rand.Intn(len(onlineSlaves))], cfg)
-			idleTimeout := cfg.GetDuration("redis.pool.idleTimeout")
-
 			return redis.DialURL(slaveURL, redis.DialConnectTimeout(idleTimeout), redis.DialReadTimeout(idleTimeout))
 		}
 	case "master":
@@ -226,45 +195,17 @@
 			}
 
 			masterURL := redisURLFromAddr(fmt.Sprintf("%s:%s", masterInfo[0], masterInfo[1]), cfg)
-			idleTimeout := cfg.GetDuration("redis.pool.idleTimeout")
-
 			return redis.DialURL(masterURL, redis.DialConnectTimeout(idleTimeout), redis.DialReadTimeout(idleTimeout))
 		}
 	}
 
 	return &redis.Pool{
-		MaxIdle:      cfg.GetInt("redis.pool.maxIdle"),
-		MaxActive:    cfg.GetInt("redis.pool.maxActive"),
-		IdleTimeout:  cfg.GetDuration("redis.pool.idleTimeout"),
+		MaxIdle:      maxIdle,
+		MaxActive:    maxActive,
+		IdleTimeout:  idleTimeout,
 		Wait:         true,
 		TestOnBorrow: testOnBorrow,
 		DialContext:  dialContextFunc,
-=======
-			redisLogger.WithField("sentinelAddr", sentinelAddr).Debug("Attempting to connect to Redis Sentinel")
-
-			return redis.DialURL(redisSentinelURL, redis.DialConnectTimeout(cfg.GetDuration("redis.pool.idleTimeout")), redis.DialReadTimeout(cfg.GetDuration("redis.pool.idleTimeout")))
-		},
-	}
-
-	healthCheckPool := &redis.Pool{
-		MaxIdle:     3,
-		MaxActive:   0,
-		IdleTimeout: 10 * cfg.GetDuration("redis.pool.healthCheckTimeout"),
-		Wait:        true,
-		DialContext: func(ctx context.Context) (redis.Conn, error) {
-			if ctx.Err() != nil {
-				return nil, ctx.Err()
-			}
-			return redis.DialURL(redisSentinelURL, redis.DialConnectTimeout(cfg.GetDuration("redis.pool.healthCheckTimeout")), redis.DialReadTimeout(cfg.GetDuration("redis.pool.healthCheckTimeout")))
-		},
-	}
-
-	return &redisBackend{
-		healthCheckPool: healthCheckPool,
-		redisPool:       getConnPoolFromSentinel("master", cfg, sentinelPool),
-		readPool:        getConnPoolFromSentinel("slaves", cfg, sentinelPool),
-		cfg:             cfg,
->>>>>>> dede0578
 	}
 }
 
@@ -286,99 +227,6 @@
 	}
 
 	return redisURL + addr
-}
-
-func getConnPoolFromSentinel(connType string, cfg config.View, sentinelPool *redis.Pool) *redis.Pool {
-	var dialContextFunc func(ctx context.Context) (redis.Conn, error)
-	switch connType {
-	case "slaves":
-		dialContextFunc = func(ctx context.Context) (redis.Conn, error) {
-			if ctx.Err() != nil {
-				return nil, ctx.Err()
-			}
-
-			sentinelConn, err := sentinelPool.GetContext(ctx)
-			if err != nil {
-				redisLogger.WithFields(logrus.Fields{
-					"error": err.Error(),
-				}).Error("failed to connect to redis sentinel")
-				return nil, status.Errorf(codes.Unavailable, "%s", err.Error())
-			}
-
-			slavesBulks, err := redis.MultiBulk(sentinelConn.Do("SENTINEL", "slaves", cfg.GetString("redis.sentinelMaster")))
-			if err != nil {
-				redisLogger.WithFields(logrus.Fields{
-					"error": err.Error(),
-				}).Error("failed to get current master from redis sentinel")
-				return nil, status.Errorf(codes.Unavailable, "%s", err.Error())
-			}
-
-			onlineSlaves := []string{}
-
-			for _, slaveBulk := range slavesBulks {
-				slaveInfo, err := redis.Strings(slaveBulk, nil)
-				if err != nil {
-					redisLogger.WithFields(logrus.Fields{
-						"error": err.Error(),
-					}).Error("failed to convert slaveInfo to string array")
-					return nil, status.Errorf(codes.Unavailable, "%s", err.Error())
-				}
-
-				redisLogger.Debug(strings.Join(slaveInfo, "\n"))
-
-				if strings.Contains(slaveInfo[9], "down") || strings.Contains(slaveInfo[9], "disconnected") {
-					redisLogger.Debugf("skipping slave %s since it is %s", slaveInfo[3], slaveInfo[9])
-					continue
-				}
-
-				onlineSlaves = append(onlineSlaves, fmt.Sprintf("%s:%s", slaveInfo[3], slaveInfo[5]))
-			}
-
-			if len(onlineSlaves) == 0 {
-				return nil, status.Error(codes.Unavailable, "no slaves is available for read")
-			}
-
-			rand.Seed(time.Now().Unix())
-
-			return redis.DialURL(redisURLFromAddr(onlineSlaves[rand.Intn(len(onlineSlaves))], cfg), redis.DialConnectTimeout(cfg.GetDuration("redis.pool.idleTimeout")), redis.DialReadTimeout(cfg.GetDuration("redis.pool.idleTimeout")))
-		}
-	case "master":
-		dialContextFunc = func(ctx context.Context) (redis.Conn, error) {
-			if ctx.Err() != nil {
-				return nil, ctx.Err()
-			}
-
-			sentinelConn, err := sentinelPool.GetContext(ctx)
-			if err != nil {
-				redisLogger.WithFields(logrus.Fields{
-					"error": err.Error(),
-				}).Error("failed to connect to redis sentinel")
-				return nil, status.Errorf(codes.Unavailable, "%v", err)
-			}
-
-			masterInfo, err := redis.Strings(sentinelConn.Do("SENTINEL", "get-master-addr-by-name", cfg.GetString("redis.sentinelMaster")))
-			if err != nil {
-				redisLogger.WithFields(logrus.Fields{
-					"error": err.Error(),
-				}).Error("failed to get current master from redis sentinel")
-				return nil, status.Errorf(codes.Unavailable, "%v", err)
-			}
-
-			return redis.DialURL(redisURLFromAddr(fmt.Sprintf("%s:%s", masterInfo[0], masterInfo[1]), cfg), redis.DialConnectTimeout(cfg.GetDuration("redis.pool.idleTimeout")), redis.DialReadTimeout(cfg.GetDuration("redis.pool.idleTimeout")))
-		}
-	}
-
-	return &redis.Pool{
-		MaxIdle:     cfg.GetInt("redis.pool.maxIdle"),
-		MaxActive:   cfg.GetInt("redis.pool.maxActive"),
-		IdleTimeout: cfg.GetDuration("redis.pool.idleTimeout"),
-		Wait:        true,
-		TestOnBorrow: func(c redis.Conn, _ time.Time) error {
-			_, err := c.Do("PING")
-			return err
-		},
-		DialContext: dialContextFunc,
-	}
 }
 
 // HealthCheck indicates if the database is reachable.
