--- conflicted
+++ resolved
@@ -1,8 +1,6 @@
 # Open Match
 
 Open Match is an open source game matchmaking framework designed to allow game creators to re-use a common matchmaker framework. It’s designed to be flexible (run it anywhere Kubernetes runs), extensible (match logic can be customized to work for any game), and scalable.
-
-
 
 Matchmaking is a complicated process, and when large player populations are involved, many popular matchmaking approaches touch on significant areas of computer science including graph theory and massively concurrent processing. Open Match is an effort to provide a foundation upon which these difficult problems can be addressed by the wider game development community. As Josh Menke &mdash; famous for working on matchmaking for many popular triple-A franchises &mdash; put it:
 
@@ -14,11 +12,7 @@
 This software is currently alpha, and subject to change.  Although Open Match has already been used to run [production workloads within Google](https://cloud.google.com/blog/topics/inside-google-cloud/no-tricks-just-treats-globally-scaling-the-halloween-multiplayer-doodle-with-open-match-on-google-cloud), but it's still early days on the way to our final goal. There's plenty left to write and we welcome contributions. **We strongly encourage you to engage with the community through the [Slack or Mailing lists](#get-involved) if you're considering using Open Match in production before the 1.0 release, as the documentation is likely to lag behind the latest version a bit while we focus on getting out of alpha/beta as soon as possible.**
 
 ## Version
-<<<<<<< HEAD
-The current stable version in master is 0.2.0.  
-=======
 [The current stable version in master is 0.2.0 (alpha)](https://github.com/GoogleCloudPlatform/open-match/releases/tag/020).  
->>>>>>> 104fbd19
 
 # Core Concepts
 
