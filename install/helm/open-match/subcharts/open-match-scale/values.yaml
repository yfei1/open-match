--- conflicted
+++ resolved
@@ -12,15 +12,6 @@
 # See the License for the specific language governing permissions and
 # limitations under the License.
 
-<<<<<<< HEAD
-scaleFrontend:
-  hostName: om-scale-frontend
-  httpPort: 51509
-  replicas: 1
-  image: open-match.dev/open-match/cmd/scale-frontend
-
-=======
->>>>>>> 391cc4dc
 scaleBackend:
   hostName: om-scale-backend
   httpPort: 51510
